--- conflicted
+++ resolved
@@ -84,13 +84,9 @@
                     let filename = path.bridge().lastPathComponent
                     queuedPrintError("\(action) '\(filename)' (\(index + 1)/\(fileCount))")
                 }
-<<<<<<< HEAD
-                visitorBlock(Linter(file: file, configuration: configurationForFile(file), cache: cache))
-=======
                 autoreleasepool {
-                    visitorBlock(Linter(file: file, configuration: configurationForFile(file)))
+                    visitorBlock(Linter(file: file, configuration: configurationForFile(file), cache: cache))
                 }
->>>>>>> 10f39b25
             }
             return .success(files)
         }
